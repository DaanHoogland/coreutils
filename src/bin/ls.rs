--- conflicted
+++ resolved
@@ -2,38 +2,7 @@
 use std::fs;
 
 fn main() {
-<<<<<<< HEAD
-    /*
-    let matches = App::new("ls")
-                      .version("0.0.1")
-                      .author("Redox Developers")
-                      .about("List files and directories in the specified path (default = \
-                              current)")
-                      .arg(Arg::with_name("dir")
-                               .help("Directory to list")
-                               .index(1))
-                      .arg(Arg::with_name("long")
-                               .short("l")
-                               .long("long")
-                               .help("Use long display format"))
-                      .arg(Arg::with_name("onecol")
-                               .short("1")
-                               .help("Display files in one column"))
-                      .arg(Arg::with_name("all")
-                               .short("a")
-                               .long("all")
-                               .help("Show files whose names begin with a '.'"))
-                      .get_matches();
-
-    // TODO support arguments
-
-    let path = matches.value_of("dir").unwrap_or(".");
-    */
-
-    let path = env::args().nth(1).unwrap_or(".".to_owned());
-=======
     let path = env::args().nth(1).unwrap_or(".".to_string());
->>>>>>> a02f8ab0
 
     let mut entries = Vec::new();
 
