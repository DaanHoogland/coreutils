#![deny(warnings)]

extern crate coreutils;

use std::env;
use std::io::stdout;

use coreutils::extra::print;

fn main() {
    let stdout = stdout();
    let mut stdout = stdout.lock();

    let mut args = env::args();
    let mut newline = true;

    if let Some(arg) = args.nth(1) {
        if arg == "-n" {
            newline = false;
            if let Some(arg) = args.nth(0) {write!(stdout, "{}", arg).try();}
        } else {
<<<<<<< HEAD
            print(arg.as_bytes(), &mut stdout);
            print(b" ", &mut stdout);
=======
            write!(stdout, "{}", arg).try();
>>>>>>> 375588dc
        }
    }
    for arg in args {
        write!(stdout, " {}", arg).try();
    }
    if newline {
        print(b"\n", &mut stdout);
    }
}<|MERGE_RESOLUTION|>--- conflicted
+++ resolved
@@ -17,18 +17,17 @@
     if let Some(arg) = args.nth(1) {
         if arg == "-n" {
             newline = false;
-            if let Some(arg) = args.nth(0) {write!(stdout, "{}", arg).try();}
+            if let Some(arg) = args.nth(0) {
+                print(arg.as_bytes(), &mut stdout);
+            }
         } else {
-<<<<<<< HEAD
             print(arg.as_bytes(), &mut stdout);
             print(b" ", &mut stdout);
-=======
-            write!(stdout, "{}", arg).try();
->>>>>>> 375588dc
         }
     }
     for arg in args {
-        write!(stdout, " {}", arg).try();
+        print(b" ", &mut stdout);
+        print(arg.as_bytes(), &mut stdout);
     }
     if newline {
         print(b"\n", &mut stdout);
